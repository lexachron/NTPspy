from ntpspyserver import NTPspyServer
from ntpspyclient import NTPspyClient
import argparse
import asyncio
import logging
import sys

DEFAULT_NTP_PORT = 123
DEFAULT_MAGIC_NUMBER = 0xdeadbeef
DEFAULT_PATH = "."

formatter = logging.Formatter(
    fmt='%(asctime)s - %(levelname)s - %(name)s.%(funcName)s - %(message)s',
    datefmt='%Y-%m-%dT%H:%M:%S'
)
logconsole = logging.StreamHandler()
logconsole.setLevel(logging.DEBUG)
logconsole.setFormatter(formatter)
logger = logging.getLogger("NTPspy")
logger.addHandler(logconsole)

if __name__ == "__main__":
    parser = argparse.ArgumentParser(description="NTPspy - data tunneling over NTP")
    parser.add_argument("-s", type=str, nargs='?', const=DEFAULT_PATH, help="Server mode [storage path] (default CWD)")
    parser.add_argument("-p", type=int, default=DEFAULT_NTP_PORT, help="Port number")
    parser.add_argument("-m", type=lambda x: int(x,0), default=DEFAULT_MAGIC_NUMBER, help="Magic number (hex 1-FFFFFFFF)")
    parser.add_argument("-v", action="count", default=0, help="Verbose mode (repeatable)")
    parser.add_argument("-o", action="store_true", help="Allow overwrite existing files (server only)")
    parser.add_argument("-q", action="store_true", help="Query server version and exit (client only)")
    parser.add_argument("-t", type=int, default=0, help="Minimum interval (sec) (client only)")
    parser.add_argument("remote", type=str, nargs='?', help="Remote host (client only)")
<<<<<<< HEAD
    parser.add_argument("files", type=str, nargs='*', help="Filename(s) to transfer (client only)")
=======
    parser.add_argument("filename", type=str, nargs='?', help="Filename to transfer (client only)")
>>>>>>> ce749527
    args = parser.parse_args()

    levels = [logging.WARNING, logging.INFO, logging.DEBUG]
    logger.setLevel(levels[min(args.v, len(levels)-1)])

    hostname = None
    port = args.p
    if args.remote:
        # tentative support for RFC 3986 style host:port authority
        hostname, _, port_string = args.remote.partition(":")
        try:
            port = int(port_string) if port_string else args.p 
        except ValueError:
<<<<<<< HEAD
            logger.error(f"Invalid port: '{port_string}'")
=======
            logger.error("Invalid port")
>>>>>>> ce749527
            exit(1)
        hostname = hostname or None
    else:
        hostname = None
        port = args.p
    if not 1 <= port <= 65535:
        logger.error("Invalid port number")
        exit(1)

    # server mode
    if args.s:
<<<<<<< HEAD
        if args.remote or args.files:
            logger.error("Server mode does not accept remote host or filenames")
            parser.print_help()
            exit(1)
        logger.info("Starting NTPspy in server mode.")
        if args.s == DEFAULT_PATH:
            logger.warning(f"Storing files in default path: '{DEFAULT_PATH}'")
=======
        logger.debug("Starting NTPspy in server mode.")
>>>>>>> ce749527
        server = NTPspyServer(
            path = args.s, 
            port = args.p, 
            verbose = args.v, 
            magic_number = args.m, 
            allow_overwrite = args.o
        )
        asyncio.run(server.start())

    # client mode
    elif hostname:
        client = NTPspyClient(
            remote = hostname, 
            port = port, 
            verbose = args.v, 
            magic_number = args.m, 
            interval = args.t
        )

        ## probe only
        if args.q:
            client.probe()
<<<<<<< HEAD
            exit(0)

        ## process files
        if args.files:
            for filename in args.files:
                if filename != "-":
                    client.transfer_file(filename)
                else:
                    data = sys.stdin.buffer.read()
                    if not data:
                        logger.warning("No data to send. Skipping.")
                        continue
                    logger.debug(f"Read {len(data)} bytes of unnamed data")
                    client.transfer_data(data, None)
        
        ## read piped input
        elif not sys.stdin.isatty():
            data = sys.stdin.buffer.read()
            if not data:
                logger.error("Empty pipe")
=======
        ## transfer named file
        elif args.filename and args.filename != "-":
            client.transfer_file(filepath = args.filename)
        ## transfer anonymous hunk of data
        else: 
            data = sys.stdin.buffer.read()
            if not data:
                logger.error("No data to send")
>>>>>>> ce749527
                exit(1)
            logger.debug(f"Read {len(data)} bytes of unnamed data")
            client.transfer_data(data, None)

<<<<<<< HEAD
        ## no filenames or pipe input
        else:
            logger.error("No filenames or piped data detected.")
            parser.print_help()
            exit(1)

    # no remote and not -s
    else:
        logger.error("Remote host required in client mode.")
=======
    # usage
    else:
>>>>>>> ce749527
        parser.print_help()
        exit(1)<|MERGE_RESOLUTION|>--- conflicted
+++ resolved
@@ -1,149 +1,121 @@
-from ntpspyserver import NTPspyServer
-from ntpspyclient import NTPspyClient
-import argparse
-import asyncio
-import logging
-import sys
-
-DEFAULT_NTP_PORT = 123
-DEFAULT_MAGIC_NUMBER = 0xdeadbeef
-DEFAULT_PATH = "."
-
-formatter = logging.Formatter(
-    fmt='%(asctime)s - %(levelname)s - %(name)s.%(funcName)s - %(message)s',
-    datefmt='%Y-%m-%dT%H:%M:%S'
-)
-logconsole = logging.StreamHandler()
-logconsole.setLevel(logging.DEBUG)
-logconsole.setFormatter(formatter)
-logger = logging.getLogger("NTPspy")
-logger.addHandler(logconsole)
-
-if __name__ == "__main__":
-    parser = argparse.ArgumentParser(description="NTPspy - data tunneling over NTP")
-    parser.add_argument("-s", type=str, nargs='?', const=DEFAULT_PATH, help="Server mode [storage path] (default CWD)")
-    parser.add_argument("-p", type=int, default=DEFAULT_NTP_PORT, help="Port number")
-    parser.add_argument("-m", type=lambda x: int(x,0), default=DEFAULT_MAGIC_NUMBER, help="Magic number (hex 1-FFFFFFFF)")
-    parser.add_argument("-v", action="count", default=0, help="Verbose mode (repeatable)")
-    parser.add_argument("-o", action="store_true", help="Allow overwrite existing files (server only)")
-    parser.add_argument("-q", action="store_true", help="Query server version and exit (client only)")
-    parser.add_argument("-t", type=int, default=0, help="Minimum interval (sec) (client only)")
-    parser.add_argument("remote", type=str, nargs='?', help="Remote host (client only)")
-<<<<<<< HEAD
-    parser.add_argument("files", type=str, nargs='*', help="Filename(s) to transfer (client only)")
-=======
-    parser.add_argument("filename", type=str, nargs='?', help="Filename to transfer (client only)")
->>>>>>> ce749527
-    args = parser.parse_args()
-
-    levels = [logging.WARNING, logging.INFO, logging.DEBUG]
-    logger.setLevel(levels[min(args.v, len(levels)-1)])
-
-    hostname = None
-    port = args.p
-    if args.remote:
-        # tentative support for RFC 3986 style host:port authority
-        hostname, _, port_string = args.remote.partition(":")
-        try:
-            port = int(port_string) if port_string else args.p 
-        except ValueError:
-<<<<<<< HEAD
-            logger.error(f"Invalid port: '{port_string}'")
-=======
-            logger.error("Invalid port")
->>>>>>> ce749527
-            exit(1)
-        hostname = hostname or None
-    else:
-        hostname = None
-        port = args.p
-    if not 1 <= port <= 65535:
-        logger.error("Invalid port number")
-        exit(1)
-
-    # server mode
-    if args.s:
-<<<<<<< HEAD
-        if args.remote or args.files:
-            logger.error("Server mode does not accept remote host or filenames")
-            parser.print_help()
-            exit(1)
-        logger.info("Starting NTPspy in server mode.")
-        if args.s == DEFAULT_PATH:
-            logger.warning(f"Storing files in default path: '{DEFAULT_PATH}'")
-=======
-        logger.debug("Starting NTPspy in server mode.")
->>>>>>> ce749527
-        server = NTPspyServer(
-            path = args.s, 
-            port = args.p, 
-            verbose = args.v, 
-            magic_number = args.m, 
-            allow_overwrite = args.o
-        )
-        asyncio.run(server.start())
-
-    # client mode
-    elif hostname:
-        client = NTPspyClient(
-            remote = hostname, 
-            port = port, 
-            verbose = args.v, 
-            magic_number = args.m, 
-            interval = args.t
-        )
-
-        ## probe only
-        if args.q:
-            client.probe()
-<<<<<<< HEAD
-            exit(0)
-
-        ## process files
-        if args.files:
-            for filename in args.files:
-                if filename != "-":
-                    client.transfer_file(filename)
-                else:
-                    data = sys.stdin.buffer.read()
-                    if not data:
-                        logger.warning("No data to send. Skipping.")
-                        continue
-                    logger.debug(f"Read {len(data)} bytes of unnamed data")
-                    client.transfer_data(data, None)
-        
-        ## read piped input
-        elif not sys.stdin.isatty():
-            data = sys.stdin.buffer.read()
-            if not data:
-                logger.error("Empty pipe")
-=======
-        ## transfer named file
-        elif args.filename and args.filename != "-":
-            client.transfer_file(filepath = args.filename)
-        ## transfer anonymous hunk of data
-        else: 
-            data = sys.stdin.buffer.read()
-            if not data:
-                logger.error("No data to send")
->>>>>>> ce749527
-                exit(1)
-            logger.debug(f"Read {len(data)} bytes of unnamed data")
-            client.transfer_data(data, None)
-
-<<<<<<< HEAD
-        ## no filenames or pipe input
-        else:
-            logger.error("No filenames or piped data detected.")
-            parser.print_help()
-            exit(1)
-
-    # no remote and not -s
-    else:
-        logger.error("Remote host required in client mode.")
-=======
-    # usage
-    else:
->>>>>>> ce749527
-        parser.print_help()
+from ntpspyserver import NTPspyServer
+from ntpspyclient import NTPspyClient
+import argparse
+import asyncio
+import logging
+import sys
+
+DEFAULT_NTP_PORT = 123
+DEFAULT_MAGIC_NUMBER = 0xdeadbeef
+DEFAULT_PATH = "."
+
+formatter = logging.Formatter(
+    fmt='%(asctime)s - %(levelname)s - %(name)s.%(funcName)s - %(message)s',
+    datefmt='%Y-%m-%dT%H:%M:%S'
+)
+logconsole = logging.StreamHandler()
+logconsole.setLevel(logging.DEBUG)
+logconsole.setFormatter(formatter)
+logger = logging.getLogger("NTPspy")
+logger.addHandler(logconsole)
+
+if __name__ == "__main__":
+    parser = argparse.ArgumentParser(description="NTPspy - data tunneling over NTP")
+    parser.add_argument("-s", type=str, nargs='?', const=DEFAULT_PATH, help="Server mode [storage path] (default CWD)")
+    parser.add_argument("-p", type=int, default=DEFAULT_NTP_PORT, help="Port number")
+    parser.add_argument("-m", type=lambda x: int(x,0), default=DEFAULT_MAGIC_NUMBER, help="Magic number (hex 1-FFFFFFFF)")
+    parser.add_argument("-v", action="count", default=0, help="Verbose mode (repeatable)")
+    parser.add_argument("-o", action="store_true", help="Allow overwrite existing files (server only)")
+    parser.add_argument("-q", action="store_true", help="Query server version and exit (client only)")
+    parser.add_argument("-t", type=int, default=0, help="Minimum interval (sec) (client only)")
+    parser.add_argument("remote", type=str, nargs='?', help="Remote host (client only)")
+    parser.add_argument("filename", type=str, nargs='?', help="Filename to transfer (client only)")
+    args = parser.parse_args()
+
+    levels = [logging.WARNING, logging.INFO, logging.DEBUG]
+    logger.setLevel(levels[min(args.v, len(levels)-1)])
+
+    hostname = None
+    port = args.p
+    if args.remote:
+        # tentative support for RFC 3986 style host:port authority
+        hostname, _, port_string = args.remote.partition(":")
+        try:
+            port = int(port_string) if port_string else args.p 
+        except ValueError:
+            logger.error(f"Invalid port: '{port_string}'")
+            exit(1)
+        hostname = hostname or None
+    else:
+        hostname = None
+        port = args.p
+    if not 1 <= port <= 65535:
+        logger.error("Invalid port number")
+        exit(1)
+
+    # server mode
+    if args.s:
+        if args.remote or args.files:
+            logger.error("Server mode does not accept remote host or filenames")
+            parser.print_help()
+            exit(1)
+        logger.info("Starting NTPspy in server mode.")
+        if args.s == DEFAULT_PATH:
+            logger.warning(f"Storing files in default path: '{DEFAULT_PATH}'")
+        server = NTPspyServer(
+            path = args.s, 
+            port = args.p, 
+            verbose = args.v, 
+            magic_number = args.m, 
+            allow_overwrite = args.o
+        )
+        asyncio.run(server.start())
+
+    # client mode
+    elif hostname:
+        client = NTPspyClient(
+            remote = hostname, 
+            port = port, 
+            verbose = args.v, 
+            magic_number = args.m, 
+            interval = args.t
+        )
+
+        ## probe only
+        if args.q:
+            client.probe()
+            exit(0)
+
+        ## process files
+        if args.files:
+            for filename in args.files:
+                if filename != "-":
+                    client.transfer_file(filename)
+                else:
+                    data = sys.stdin.buffer.read()
+                    if not data:
+                        logger.warning("No data to send. Skipping.")
+                        continue
+                    logger.debug(f"Read {len(data)} bytes of unnamed data")
+                    client.transfer_data(data, None)
+        
+        ## read piped input
+        elif not sys.stdin.isatty():
+            data = sys.stdin.buffer.read()
+            if not data:
+                logger.error("Empty pipe")
+                exit(1)
+            logger.debug(f"Read {len(data)} bytes of unnamed data")
+            client.transfer_data(data, None)
+
+        ## no filenames or pipe input
+        else:
+            logger.error("No filenames or piped data detected.")
+            parser.print_help()
+            exit(1)
+
+    # no remote and not -s
+    else:
+        logger.error("Remote host required in client mode.")
+        parser.print_help()
         exit(1)